/*
 *  Copyright (C) 2020 KeePassXC Team <team@keepassxc.org>
 *
 *  This program is free software: you can redistribute it and/or modify
 *  it under the terms of the GNU General Public License as published by
 *  the Free Software Foundation, either version 2 or (at your option)
 *  version 3 of the License.
 *
 *  This program is distributed in the hope that it will be useful,
 *  but WITHOUT ANY WARRANTY; without even the implied warranty of
 *  MERCHANTABILITY or FITNESS FOR A PARTICULAR PURPOSE.  See the
 *  GNU General Public License for more details.
 *
 *  You should have received a copy of the GNU General Public License
 *  along with this program.  If not, see <http://www.gnu.org/licenses/>.
 */

#include "SearchWidget.h"
#include "ui_SearchHelpWidget.h"
#include "ui_SearchWidget.h"

#include <QKeyEvent>
#include <QMenu>
#include <QShortcut>
#include <QToolButton>

#include "core/Config.h"
#include "gui/Icons.h"
#include "gui/widgets/PopupHelpWidget.h"

SearchWidget::SearchWidget(QWidget* parent)
    : QWidget(parent)
    , m_ui(new Ui::SearchWidget())
    , m_searchTimer(new QTimer(this))
    , m_clearSearchTimer(new QTimer(this))
{
    m_ui->setupUi(this);
    setFocusProxy(m_ui->searchEdit);

    m_helpWidget = new PopupHelpWidget(m_ui->searchEdit);
    Ui::SearchHelpWidget helpUi;
    helpUi.setupUi(m_helpWidget);

    m_searchTimer->setSingleShot(true);
    m_clearSearchTimer->setSingleShot(true);

    connect(m_ui->searchEdit, SIGNAL(textChanged(QString)), SLOT(startSearchTimer()));
    connect(m_ui->helpIcon, SIGNAL(triggered()), SLOT(toggleHelp()));
    connect(m_ui->searchIcon, SIGNAL(triggered()), SLOT(showSearchMenu()));
    connect(m_searchTimer, SIGNAL(timeout()), SLOT(startSearch()));
    connect(m_clearSearchTimer, SIGNAL(timeout()), m_ui->searchEdit, SLOT(clear()));
    connect(this, SIGNAL(escapePressed()), m_ui->searchEdit, SLOT(clear()));

    new QShortcut(QKeySequence::Find, this, SLOT(searchFocus()), nullptr, Qt::ApplicationShortcut);
    new QShortcut(Qt::Key_Escape, m_ui->searchEdit, SLOT(clear()), nullptr, Qt::ApplicationShortcut);

    m_ui->searchEdit->setPlaceholderText(tr("Search (%1)...", "Search placeholder text, %1 is the keyboard shortcut")
                                             .arg(QKeySequence(QKeySequence::Find).toString(QKeySequence::NativeText)));
    m_ui->searchEdit->installEventFilter(this);

    m_searchMenu = new QMenu(this);
    m_actionCaseSensitive = m_searchMenu->addAction(tr("Case sensitive"), this, SLOT(updateCaseSensitive()));
    m_actionCaseSensitive->setObjectName("actionSearchCaseSensitive");
    m_actionCaseSensitive->setCheckable(true);

    m_actionLimitGroup = m_searchMenu->addAction(tr("Limit search to selected group"), this, SLOT(updateLimitGroup()));
    m_actionLimitGroup->setObjectName("actionSearchLimitGroup");
    m_actionLimitGroup->setCheckable(true);
    m_actionLimitGroup->setChecked(config()->get(Config::SearchLimitGroup).toBool());

    m_ui->searchIcon->setIcon(icons()->icon("system-search"));
    m_ui->searchEdit->addAction(m_ui->searchIcon, QLineEdit::LeadingPosition);

    m_ui->helpIcon->setIcon(icons()->icon("system-help"));
    m_ui->searchEdit->addAction(m_ui->helpIcon, QLineEdit::TrailingPosition);

<<<<<<< HEAD
    m_ui->clearIcon->setIcon(icons()->icon("edit-clear-locationbar-rtl"));
    m_ui->clearIcon->setVisible(false);
    m_ui->searchEdit->addAction(m_ui->clearIcon, QLineEdit::TrailingPosition);

=======
>>>>>>> b10a55a5
    // Fix initial visibility of actions (bug in Qt)
    for (QToolButton* toolButton : m_ui->searchEdit->findChildren<QToolButton*>()) {
        toolButton->setVisible(toolButton->defaultAction()->isVisible());
    }
}

SearchWidget::~SearchWidget()
{
}

bool SearchWidget::eventFilter(QObject* obj, QEvent* event)
{
    if (event->type() == QEvent::KeyPress) {
        QKeyEvent* keyEvent = static_cast<QKeyEvent*>(event);
        if (keyEvent->key() == Qt::Key_Escape) {
            emit escapePressed();
            return true;
        } else if (keyEvent->matches(QKeySequence::Copy)) {
            // If Control+C is pressed in the search edit when no text
            // is selected, copy the password of the current entry.
            if (!m_ui->searchEdit->hasSelectedText()) {
                emit copyPressed();
                return true;
            }
        } else if (keyEvent->matches(QKeySequence::MoveToNextLine)) {
            if (m_ui->searchEdit->cursorPosition() == m_ui->searchEdit->text().length()) {
                // If down is pressed at EOL, move the focus to the entry view
                emit downPressed();
                return true;
            } else {
                // Otherwise move the cursor to EOL
                m_ui->searchEdit->setCursorPosition(m_ui->searchEdit->text().length());
                return true;
            }
        }
    } else if (event->type() == QEvent::FocusOut && !m_ui->searchEdit->text().isEmpty()) {
        if (config()->get(Config::Security_ClearSearch).toBool()) {
            int timeout = config()->get(Config::Security_ClearSearchTimeout).toInt();
            if (timeout > 0) {
                // Auto-clear search after set timeout (5 minutes by default)
                m_clearSearchTimer->start(timeout * 60000); // 60 sec * 1000 ms
            }
        }
    } else if (event->type() == QEvent::FocusIn) {
        // Never clear the search if we are using it
        m_clearSearchTimer->stop();
    }

    return QWidget::eventFilter(obj, event);
}

void SearchWidget::connectSignals(SignalMultiplexer& mx)
{
    // Connects basically only to the current DatabaseWidget, but allows to switch between instances!
    mx.connect(this, SIGNAL(search(QString)), SLOT(search(QString)));
    mx.connect(this, SIGNAL(caseSensitiveChanged(bool)), SLOT(setSearchCaseSensitive(bool)));
    mx.connect(this, SIGNAL(limitGroupChanged(bool)), SLOT(setSearchLimitGroup(bool)));
    mx.connect(this, SIGNAL(copyPressed()), SLOT(copyPassword()));
    mx.connect(this, SIGNAL(downPressed()), SLOT(focusOnEntries()));
    mx.connect(SIGNAL(clearSearch()), m_ui->searchEdit, SLOT(clear()));
    mx.connect(SIGNAL(entrySelectionChanged()), this, SLOT(resetSearchClearTimer()));
    mx.connect(SIGNAL(currentModeChanged(DatabaseWidget::Mode)), this, SLOT(resetSearchClearTimer()));
    mx.connect(SIGNAL(databaseUnlocked()), this, SLOT(searchFocus()));
    mx.connect(m_ui->searchEdit, SIGNAL(returnPressed()), SLOT(switchToEntryEdit()));
}

void SearchWidget::databaseChanged(DatabaseWidget* dbWidget)
{
    if (dbWidget != nullptr) {
        // Set current search text from this database
        m_ui->searchEdit->setText(dbWidget->getCurrentSearch());
        // Enforce search policy
        emit caseSensitiveChanged(m_actionCaseSensitive->isChecked());
        emit limitGroupChanged(m_actionLimitGroup->isChecked());
    } else {
        m_ui->searchEdit->clear();
    }
}

void SearchWidget::startSearchTimer()
{
    if (!m_searchTimer->isActive()) {
        m_searchTimer->stop();
    }
    m_searchTimer->start(100);
}

void SearchWidget::startSearch()
{
    if (!m_searchTimer->isActive()) {
        m_searchTimer->stop();
    }

    search(m_ui->searchEdit->text());
}

void SearchWidget::resetSearchClearTimer()
{
    // Restart the search clear timer if it is running
    if (m_clearSearchTimer->isActive()) {
        m_clearSearchTimer->start();
    }
}

void SearchWidget::updateCaseSensitive()
{
    emit caseSensitiveChanged(m_actionCaseSensitive->isChecked());
}

void SearchWidget::setCaseSensitive(bool state)
{
    m_actionCaseSensitive->setChecked(state);
    updateCaseSensitive();
}

void SearchWidget::updateLimitGroup()
{
    config()->set(Config::SearchLimitGroup, m_actionLimitGroup->isChecked());
    emit limitGroupChanged(m_actionLimitGroup->isChecked());
}

void SearchWidget::setLimitGroup(bool state)
{
    m_actionLimitGroup->setChecked(state);
    updateLimitGroup();
}

void SearchWidget::searchFocus()
{
    m_ui->searchEdit->setFocus();
    m_ui->searchEdit->selectAll();
}

void SearchWidget::toggleHelp()
{
    if (m_helpWidget->isVisible()) {
        m_helpWidget->hide();
    } else {
        m_helpWidget->show();
    }
}

void SearchWidget::showSearchMenu()
{
    m_searchMenu->exec(m_ui->searchEdit->mapToGlobal(m_ui->searchEdit->rect().bottomLeft()));
}<|MERGE_RESOLUTION|>--- conflicted
+++ resolved
@@ -74,13 +74,6 @@
     m_ui->helpIcon->setIcon(icons()->icon("system-help"));
     m_ui->searchEdit->addAction(m_ui->helpIcon, QLineEdit::TrailingPosition);
 
-<<<<<<< HEAD
-    m_ui->clearIcon->setIcon(icons()->icon("edit-clear-locationbar-rtl"));
-    m_ui->clearIcon->setVisible(false);
-    m_ui->searchEdit->addAction(m_ui->clearIcon, QLineEdit::TrailingPosition);
-
-=======
->>>>>>> b10a55a5
     // Fix initial visibility of actions (bug in Qt)
     for (QToolButton* toolButton : m_ui->searchEdit->findChildren<QToolButton*>()) {
         toolButton->setVisible(toolButton->defaultAction()->isVisible());
